--- conflicted
+++ resolved
@@ -1,9 +1,4 @@
 #!/bin/bash
 
-<<<<<<< HEAD
-(cd spring-cloud-netflix-hystrix-contract && ../mvnw clean install)
-./mvnw clean install
-=======
 (cd spring-cloud-netflix-hystrix-contract && ../mvnw clean install -B -Pdocs ${@})
-./mvnw clean install -B -Pdocs ${@}
->>>>>>> 1e87b509
+./mvnw clean install -B -Pdocs ${@}