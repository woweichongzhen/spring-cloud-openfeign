/*
 * Copyright 2013-2021 the original author or authors.
 *
 * Licensed under the Apache License, Version 2.0 (the "License");
 * you may not use this file except in compliance with the License.
 * You may obtain a copy of the License at
 *
 *      https://www.apache.org/licenses/LICENSE-2.0
 *
 * Unless required by applicable law or agreed to in writing, software
 * distributed under the License is distributed on an "AS IS" BASIS,
 * WITHOUT WARRANTIES OR CONDITIONS OF ANY KIND, either express or implied.
 * See the License for the specific language governing permissions and
 * limitations under the License.
 */

package org.springframework.cloud.openfeign;

import java.util.ArrayList;
import java.util.List;
import java.util.Map;
import java.util.Objects;
import java.util.concurrent.TimeUnit;

import feign.Capability;
import feign.Client;
import feign.Contract;
import feign.ExceptionPropagationPolicy;
import feign.Feign;
import feign.Logger;
import feign.QueryMapEncoder;
import feign.Request;
import feign.RequestInterceptor;
import feign.Retryer;
import feign.Target.HardCodedTarget;
import feign.codec.Decoder;
import feign.codec.Encoder;
import feign.codec.ErrorDecoder;
import org.apache.commons.logging.Log;
import org.apache.commons.logging.LogFactory;

import org.springframework.beans.BeanUtils;
import org.springframework.beans.BeansException;
import org.springframework.beans.factory.BeanFactory;
import org.springframework.beans.factory.BeanFactoryAware;
import org.springframework.beans.factory.FactoryBean;
import org.springframework.beans.factory.InitializingBean;
import org.springframework.beans.factory.NoSuchBeanDefinitionException;
import org.springframework.cloud.openfeign.clientconfig.FeignClientConfigurer;
import org.springframework.cloud.openfeign.loadbalancer.FeignBlockingLoadBalancerClient;
import org.springframework.cloud.openfeign.loadbalancer.RetryableFeignBlockingLoadBalancerClient;
import org.springframework.context.ApplicationContext;
import org.springframework.context.ApplicationContextAware;
import org.springframework.core.annotation.AnnotationAwareOrderComparator;
import org.springframework.util.Assert;
import org.springframework.util.StringUtils;

/**
 * @author Spencer Gibb
 * @author Venil Noronha
 * @author Eko Kurniawan Khannedy
 * @author Gregor Zurowski
 * @author Matt King
 * @author Olga Maciaszek-Sharma
 * @author Ilia Ilinykh
 * @author Marcin Grzejszczak
 * @author Jonatan Ivanov
 * @author Sam Kruglov
 * @author Jasbir Singh
 */
public class FeignClientFactoryBean
		implements FactoryBean<Object>, InitializingBean, ApplicationContextAware, BeanFactoryAware {

	/***********************************
	 * WARNING! Nothing in this class should be @Autowired. It causes NPEs because of some
	 * lifecycle race condition.
	 ***********************************/

	private static Log LOG = LogFactory.getLog(FeignClientFactoryBean.class);

	private Class<?> type;

	private String name;

	private String url;

	private String contextId;

	private String path;

	private boolean decode404;

	private boolean inheritParentContext = true;

	private ApplicationContext applicationContext;

	private BeanFactory beanFactory;

	private Class<?> fallback = void.class;

	private Class<?> fallbackFactory = void.class;

	private int readTimeoutMillis = new Request.Options().readTimeoutMillis();

	private int connectTimeoutMillis = new Request.Options().connectTimeoutMillis();

	private boolean followRedirects = new Request.Options().isFollowRedirects();

	private boolean refreshableClient = false;

	private final List<FeignBuilderCustomizer> additionalCustomizers = new ArrayList<>();

	@Override
	public void afterPropertiesSet() {
		Assert.hasText(contextId, "Context id must be set");
		Assert.hasText(name, "Name must be set");
	}

	protected Feign.Builder feign(FeignContext context) {
		FeignLoggerFactory loggerFactory = get(context, FeignLoggerFactory.class);
		Logger logger = loggerFactory.create(type);

		// @formatter:off
		Feign.Builder builder = get(context, Feign.Builder.class)
				// required values
				.logger(logger)
				.encoder(get(context, Encoder.class))
				.decoder(get(context, Decoder.class))
				.contract(get(context, Contract.class));
		// @formatter:on

		configureFeign(context, builder);
		applyBuildCustomizers(context, builder);

		return builder;
	}

	private void applyBuildCustomizers(FeignContext context, Feign.Builder builder) {
		Map<String, FeignBuilderCustomizer> customizerMap = context.getInstances(contextId,
				FeignBuilderCustomizer.class);

		if (customizerMap != null) {
			customizerMap.values().stream().sorted(AnnotationAwareOrderComparator.INSTANCE)
					.forEach(feignBuilderCustomizer -> feignBuilderCustomizer.customize(builder));
		}
		additionalCustomizers.forEach(customizer -> customizer.customize(builder));
	}

	protected void configureFeign(FeignContext context, Feign.Builder builder) {
		FeignClientProperties properties = beanFactory != null ? beanFactory.getBean(FeignClientProperties.class)
				: applicationContext.getBean(FeignClientProperties.class);

		FeignClientConfigurer feignClientConfigurer = getOptional(context, FeignClientConfigurer.class);
		setInheritParentContext(feignClientConfigurer.inheritParentConfiguration());

		if (properties != null && inheritParentContext) {
			if (properties.isDefaultToProperties()) {
				configureUsingConfiguration(context, builder);
				configureUsingProperties(properties.getConfig().get(properties.getDefaultConfig()), builder);
				configureUsingProperties(properties.getConfig().get(contextId), builder);
			}
			else {
				configureUsingProperties(properties.getConfig().get(properties.getDefaultConfig()), builder);
				configureUsingProperties(properties.getConfig().get(contextId), builder);
				configureUsingConfiguration(context, builder);
			}
		}
		else {
			configureUsingConfiguration(context, builder);
		}
	}

	protected void configureUsingConfiguration(FeignContext context, Feign.Builder builder) {
		Logger.Level level = getInheritedAwareOptional(context, Logger.Level.class);
		if (level != null) {
			builder.logLevel(level);
		}
		Retryer retryer = getInheritedAwareOptional(context, Retryer.class);
		if (retryer != null) {
			builder.retryer(retryer);
		}
		ErrorDecoder errorDecoder = getInheritedAwareOptional(context, ErrorDecoder.class);
		if (errorDecoder != null) {
			builder.errorDecoder(errorDecoder);
		}
		else {
			FeignErrorDecoderFactory errorDecoderFactory = getOptional(context, FeignErrorDecoderFactory.class);
			if (errorDecoderFactory != null) {
				ErrorDecoder factoryErrorDecoder = errorDecoderFactory.create(type);
				builder.errorDecoder(factoryErrorDecoder);
			}
		}
		Request.Options options = getInheritedAwareOptional(context, Request.Options.class);
		if (options == null) {
			options = getOptionsByName(context, contextId);
		}

		if (options != null) {
			builder.options(options);
			readTimeoutMillis = options.readTimeoutMillis();
			connectTimeoutMillis = options.connectTimeoutMillis();
			followRedirects = options.isFollowRedirects();
		}
		Map<String, RequestInterceptor> requestInterceptors = getInheritedAwareInstances(context,
				RequestInterceptor.class);
		if (requestInterceptors != null) {
			List<RequestInterceptor> interceptors = new ArrayList<>(requestInterceptors.values());
			AnnotationAwareOrderComparator.sort(interceptors);
			builder.requestInterceptors(interceptors);
		}
		QueryMapEncoder queryMapEncoder = getInheritedAwareOptional(context, QueryMapEncoder.class);
		if (queryMapEncoder != null) {
			builder.queryMapEncoder(queryMapEncoder);
		}
		if (decode404) {
			builder.decode404();
		}
		ExceptionPropagationPolicy exceptionPropagationPolicy = getInheritedAwareOptional(context,
				ExceptionPropagationPolicy.class);
		if (exceptionPropagationPolicy != null) {
			builder.exceptionPropagationPolicy(exceptionPropagationPolicy);
		}

		Map<String, Capability> capabilities = getInheritedAwareInstances(context, Capability.class);
		if (capabilities != null) {
			capabilities.values().stream().sorted(AnnotationAwareOrderComparator.INSTANCE)
					.forEach(builder::addCapability);
		}
	}

	protected void configureUsingProperties(FeignClientProperties.FeignClientConfiguration config,
			Feign.Builder builder) {
		if (config == null) {
			return;
		}

		if (config.getLoggerLevel() != null) {
			builder.logLevel(config.getLoggerLevel());
		}

		if (!refreshableClient) {
			connectTimeoutMillis = config.getConnectTimeout() != null ? config.getConnectTimeout()
					: connectTimeoutMillis;
			readTimeoutMillis = config.getReadTimeout() != null ? config.getReadTimeout() : readTimeoutMillis;
			followRedirects = config.isFollowRedirects() != null ? config.isFollowRedirects() : followRedirects;

			builder.options(new Request.Options(connectTimeoutMillis, TimeUnit.MILLISECONDS, readTimeoutMillis,
					TimeUnit.MILLISECONDS, followRedirects));
		}

		if (config.getRetryer() != null) {
			Retryer retryer = getOrInstantiate(config.getRetryer());
			builder.retryer(retryer);
		}

		if (config.getErrorDecoder() != null) {
			ErrorDecoder errorDecoder = getOrInstantiate(config.getErrorDecoder());
			builder.errorDecoder(errorDecoder);
		}

		if (config.getRequestInterceptors() != null && !config.getRequestInterceptors().isEmpty()) {
			// this will add request interceptor to builder, not replace existing
			for (Class<RequestInterceptor> bean : config.getRequestInterceptors()) {
				RequestInterceptor interceptor = getOrInstantiate(bean);
				builder.requestInterceptor(interceptor);
			}
		}

		if (config.getDecode404() != null) {
			if (config.getDecode404()) {
				builder.decode404();
			}
		}

		if (Objects.nonNull(config.getEncoder())) {
			builder.encoder(getOrInstantiate(config.getEncoder()));
		}

		if (Objects.nonNull(config.getDefaultRequestHeaders())) {
			builder.requestInterceptor(requestTemplate -> requestTemplate.headers(config.getDefaultRequestHeaders()));
		}

		if (Objects.nonNull(config.getDefaultQueryParameters())) {
			builder.requestInterceptor(requestTemplate -> requestTemplate.queries(config.getDefaultQueryParameters()));
		}

		if (Objects.nonNull(config.getDecoder())) {
			builder.decoder(getOrInstantiate(config.getDecoder()));
		}

		if (Objects.nonNull(config.getContract())) {
			builder.contract(getOrInstantiate(config.getContract()));
		}

		if (Objects.nonNull(config.getExceptionPropagationPolicy())) {
			builder.exceptionPropagationPolicy(config.getExceptionPropagationPolicy());
		}

		if (config.getCapabilities() != null) {
			config.getCapabilities().stream().map(this::getOrInstantiate).forEach(builder::addCapability);
		}
	}

	private <T> T getOrInstantiate(Class<T> tClass) {
		try {
			return beanFactory != null ? beanFactory.getBean(tClass) : applicationContext.getBean(tClass);
		}
		catch (NoSuchBeanDefinitionException e) {
			return BeanUtils.instantiateClass(tClass);
		}
	}

	protected <T> T get(FeignContext context, Class<T> type) {
		T instance = context.getInstance(contextId, type);
		if (instance == null) {
			throw new IllegalStateException("No bean found of type " + type + " for " + contextId);
		}
		return instance;
	}

	protected <T> T getOptional(FeignContext context, Class<T> type) {
		return context.getInstance(contextId, type);
	}

	protected <T> T getInheritedAwareOptional(FeignContext context, Class<T> type) {
		if (inheritParentContext) {
			return getOptional(context, type);
		}
		else {
			return context.getInstanceWithoutAncestors(contextId, type);
		}
	}

	protected <T> Map<String, T> getInheritedAwareInstances(FeignContext context, Class<T> type) {
		if (inheritParentContext) {
			return context.getInstances(contextId, type);
		}
		else {
			return context.getInstancesWithoutAncestors(contextId, type);
		}
	}

	protected <T> T loadBalance(Feign.Builder builder, FeignContext context, HardCodedTarget<T> target) {
		Client client = getOptional(context, Client.class);
		if (client != null) {
			builder.client(client);
			Targeter targeter = get(context, Targeter.class);
			return targeter.target(this, builder, context, target);
		}

		throw new IllegalStateException(
				"No Feign Client for loadBalancing defined. Did you forget to include spring-cloud-starter-loadbalancer?");
	}

	/**
	 * Meant to get Options bean from context with bean name.
	 * @param context context of Feign client
	 * @param contextId name of feign client
	 * @return returns Options found in context
	 */
	protected Request.Options getOptionsByName(FeignContext context, String contextId) {
		if (refreshableClient) {
			return context.getInstance(contextId, Request.Options.class.getCanonicalName() + "-" + contextId,
					Request.Options.class);
		}
		return null;
	}

	@Override
	public Object getObject() {
		return getTarget();
	}

	/**
	 * @param <T> the target type of the Feign client
	 * @return a {@link Feign} client created with the specified data and the context
	 * information
	 */
	<T> T getTarget() {
		FeignContext context = beanFactory != null ? beanFactory.getBean(FeignContext.class)
				: applicationContext.getBean(FeignContext.class);
		Feign.Builder builder = feign(context);

		if (!StringUtils.hasText(url)) {
<<<<<<< HEAD
			if (url != null && LOG.isWarnEnabled()) {
				LOG.warn("The provided URL is empty. Will try picking an instance via load-balancing.");
=======
			if (url != null && LOG.isInfoEnabled()) {
				LOG.info(
						"The provided URL is empty. Will try picking an instance via load-balancing.");
>>>>>>> 2f43715f
			}
			else if (LOG.isDebugEnabled()) {
				LOG.debug("URL not provided. Will use LoadBalancer.");
			}
			if (!name.startsWith("http")) {
				url = "http://" + name;
			}
			else {
				url = name;
			}
			url += cleanPath();
			return (T) loadBalance(builder, context, new HardCodedTarget<>(type, name, url));
		}
		if (StringUtils.hasText(url) && !url.startsWith("http")) {
			url = "http://" + url;
		}
		String url = this.url + cleanPath();
		Client client = getOptional(context, Client.class);
		if (client != null) {
			if (client instanceof FeignBlockingLoadBalancerClient) {
				// not load balancing because we have a url,
				// but Spring Cloud LoadBalancer is on the classpath, so unwrap
				client = ((FeignBlockingLoadBalancerClient) client).getDelegate();
			}
			if (client instanceof RetryableFeignBlockingLoadBalancerClient) {
				// not load balancing because we have a url,
				// but Spring Cloud LoadBalancer is on the classpath, so unwrap
				client = ((RetryableFeignBlockingLoadBalancerClient) client).getDelegate();
			}
			builder.client(client);
		}
		Targeter targeter = get(context, Targeter.class);
		return (T) targeter.target(this, builder, context, new HardCodedTarget<>(type, name, url));
	}

	private String cleanPath() {
		String path = this.path.trim();
		if (StringUtils.hasLength(path)) {
			if (!path.startsWith("/")) {
				path = "/" + path;
			}
			if (path.endsWith("/")) {
				path = path.substring(0, path.length() - 1);
			}
		}
		return path;
	}

	@Override
	public Class<?> getObjectType() {
		return type;
	}

	@Override
	public boolean isSingleton() {
		return true;
	}

	public Class<?> getType() {
		return type;
	}

	public void setType(Class<?> type) {
		this.type = type;
	}

	public String getName() {
		return name;
	}

	public void setName(String name) {
		this.name = name;
	}

	public String getContextId() {
		return contextId;
	}

	public void setContextId(String contextId) {
		this.contextId = contextId;
	}

	public String getUrl() {
		return url;
	}

	public void setUrl(String url) {
		this.url = url;
	}

	public String getPath() {
		return path;
	}

	public void setPath(String path) {
		this.path = path;
	}

	public boolean isDecode404() {
		return decode404;
	}

	public void setDecode404(boolean decode404) {
		this.decode404 = decode404;
	}

	public boolean isInheritParentContext() {
		return inheritParentContext;
	}

	public void setInheritParentContext(boolean inheritParentContext) {
		this.inheritParentContext = inheritParentContext;
	}

	public void addCustomizer(FeignBuilderCustomizer customizer) {
		additionalCustomizers.add(customizer);
	}

	public ApplicationContext getApplicationContext() {
		return applicationContext;
	}

	@Override
	public void setApplicationContext(ApplicationContext context) throws BeansException {
		applicationContext = context;
		beanFactory = context;
	}

	public Class<?> getFallback() {
		return fallback;
	}

	public void setFallback(Class<?> fallback) {
		this.fallback = fallback;
	}

	public Class<?> getFallbackFactory() {
		return fallbackFactory;
	}

	public void setFallbackFactory(Class<?> fallbackFactory) {
		this.fallbackFactory = fallbackFactory;
	}

	public void setRefreshableClient(boolean refreshableClient) {
		this.refreshableClient = refreshableClient;
	}

	@Override
	public boolean equals(Object o) {
		if (this == o) {
			return true;
		}
		if (o == null || getClass() != o.getClass()) {
			return false;
		}
		FeignClientFactoryBean that = (FeignClientFactoryBean) o;
		return Objects.equals(applicationContext, that.applicationContext)
				&& Objects.equals(beanFactory, that.beanFactory) && decode404 == that.decode404
				&& inheritParentContext == that.inheritParentContext && Objects.equals(fallback, that.fallback)
				&& Objects.equals(fallbackFactory, that.fallbackFactory) && Objects.equals(name, that.name)
				&& Objects.equals(path, that.path) && Objects.equals(type, that.type) && Objects.equals(url, that.url)
				&& Objects.equals(connectTimeoutMillis, that.connectTimeoutMillis)
				&& Objects.equals(readTimeoutMillis, that.readTimeoutMillis)
				&& Objects.equals(followRedirects, that.followRedirects)
				&& Objects.equals(refreshableClient, that.refreshableClient);
	}

	@Override
	public int hashCode() {
		return Objects.hash(applicationContext, beanFactory, decode404, inheritParentContext, fallback, fallbackFactory,
				name, path, type, url, readTimeoutMillis, connectTimeoutMillis, followRedirects, refreshableClient);
	}

	@Override
	public String toString() {
		return new StringBuilder("FeignClientFactoryBean{").append("type=").append(type).append(", ").append("name='")
				.append(name).append("', ").append("url='").append(url).append("', ").append("path='").append(path)
				.append("', ").append("decode404=").append(decode404).append(", ").append("inheritParentContext=")
				.append(inheritParentContext).append(", ").append("applicationContext=").append(applicationContext)
				.append(", ").append("beanFactory=").append(beanFactory).append(", ").append("fallback=")
				.append(fallback).append(", ").append("fallbackFactory=").append(fallbackFactory).append("}")
				.append("connectTimeoutMillis=").append(connectTimeoutMillis).append("}").append("readTimeoutMillis=")
				.append(readTimeoutMillis).append("}").append("followRedirects=").append(followRedirects)
				.append("refreshableClient=").append(refreshableClient).append("}").toString();
	}

	@Override
	public void setBeanFactory(BeanFactory beanFactory) throws BeansException {
		this.beanFactory = beanFactory;
	}

}<|MERGE_RESOLUTION|>--- conflicted
+++ resolved
@@ -382,14 +382,8 @@
 		Feign.Builder builder = feign(context);
 
 		if (!StringUtils.hasText(url)) {
-<<<<<<< HEAD
-			if (url != null && LOG.isWarnEnabled()) {
-				LOG.warn("The provided URL is empty. Will try picking an instance via load-balancing.");
-=======
 			if (url != null && LOG.isInfoEnabled()) {
-				LOG.info(
-						"The provided URL is empty. Will try picking an instance via load-balancing.");
->>>>>>> 2f43715f
+				LOG.info("The provided URL is empty. Will try picking an instance via load-balancing.");
 			}
 			else if (LOG.isDebugEnabled()) {
 				LOG.debug("URL not provided. Will use LoadBalancer.");
