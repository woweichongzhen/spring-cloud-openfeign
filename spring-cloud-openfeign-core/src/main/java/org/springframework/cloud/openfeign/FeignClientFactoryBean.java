--- conflicted
+++ resolved
@@ -17,7 +17,6 @@
 package org.springframework.cloud.openfeign;
 
 import java.util.ArrayList;
-import java.util.LinkedList;
 import java.util.List;
 import java.util.Map;
 import java.util.Objects;
@@ -65,11 +64,8 @@
  * @author Olga Maciaszek-Sharma
  * @author Ilia Ilinykh
  * @author Marcin Grzejszczak
-<<<<<<< HEAD
  * @author Jonatan Ivanov
-=======
  * @author Sam Kruglov
->>>>>>> 4d827623
  */
 public class FeignClientFactoryBean
 		implements FactoryBean<Object>, InitializingBean, ApplicationContextAware, BeanFactoryAware {
@@ -109,7 +105,7 @@
 
 	private boolean followRedirects = new Request.Options().isFollowRedirects();
 
-	private List<FeignBuilderCustomizer> additionalCustomizers = new ArrayList<>();
+	private final List<FeignBuilderCustomizer> additionalCustomizers = new ArrayList<>();
 
 	@Override
 	public void afterPropertiesSet() {
