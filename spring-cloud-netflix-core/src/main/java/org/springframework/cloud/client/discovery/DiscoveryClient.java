package org.springframework.cloud.client.discovery;

import org.springframework.cloud.client.ServiceInstance;

import java.util.List;

/**
 * @author Spencer Gibb
 */
public interface DiscoveryClient {
    /**
     * @return ServiceInstance with information used to register the local service
     */
    public ServiceInstance getLocalServiceInstance();

<<<<<<< HEAD
    public List<String> getServices();
=======
    public List<ServiceInstance> getInstances(String serviceId);
>>>>>>> f14297ce
}<|MERGE_RESOLUTION|>--- conflicted
+++ resolved
@@ -13,9 +13,7 @@
      */
     public ServiceInstance getLocalServiceInstance();
 
-<<<<<<< HEAD
+    public List<ServiceInstance> getInstances(String serviceId);
+
     public List<String> getServices();
-=======
-    public List<ServiceInstance> getInstances(String serviceId);
->>>>>>> f14297ce
 }